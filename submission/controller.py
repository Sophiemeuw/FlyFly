import numpy as np
import random
from cobar_miniproject.base_controller import Action, BaseController, Observation
from .utils import get_cpg, step_cpg
from typing import NamedTuple


class CommandWithImportance(NamedTuple):
    left_descending_signal: float
    right_descending_signal: float
    importance: float  # 0->1


class Controller(BaseController):
    def __init__(self, timestep=1e-4, seed=0):
        from flygym.examples.locomotion import PreprogrammedSteps

        super().__init__()
        self.timestep = timestep
        self.time = 0.0

        # Odor taxis & CPG setup
        self.cpg_network = get_cpg(timestep=timestep, seed=seed)
        self.preprogrammed_steps = PreprogrammedSteps()
<<<<<<< HEAD

        # Position tracking
        self.position = np.zeros(2)
        self.position_trace = []
        self.initial_position = np.zeros(2)

        # Path integration state
        self.leg_stance_history = [False] * 6
        self.leg_stance_start_positions = [None] * 6
        self.leg_displacements = [[] for _ in range(6)]
        self.g = 0.3  # empirical gain

        # Homing logic
        self.reached_target = False
        self.turning_timer = 0
        self.turning_duration = int(1.0 / timestep)  # turn for ~1 second
        self.begin_return = False
        self.odor_threshold = 200
        self.go_home = False

    def get_odor_taxis(self, obs: Observation) -> CommandWithImportance:
        ODOR_GAIN, DELTA_MIN, DELTA_MAX, IMPORTANCE = -500, 0.2, 1.0, 0.5
        I = obs["odor_intensity"][0]
        I_left = (I[0] + I[2]) / 2
        I_right = (I[1] + I[3]) / 2
        asym = (I_left - I_right) / ((I_left + I_right + 1e-6) / 2)
        s = asym * ODOR_GAIN
        bias = abs(np.tanh(s))
        if s > 0:
            right = DELTA_MAX - (DELTA_MAX - DELTA_MIN) * bias
            left = DELTA_MAX
        else:
            left = DELTA_MAX - (DELTA_MAX - DELTA_MIN) * bias
            right = DELTA_MAX
        return CommandWithImportance(left, right, IMPORTANCE)

    def get_return_command(self, obs: Observation) -> CommandWithImportance:
        DELTA_MIN, DELTA_MAX, IMPORTANCE = 0.2, 1.0, 1.0
        vector = self.initial_position - self.position
        angle_to_target = np.arctan2(vector[1], vector[0])
        fly_heading = obs.get("heading", 0.0)
        angle_diff = angle_to_target - fly_heading
        angle_diff = np.arctan2(np.sin(angle_diff), np.cos(angle_diff))
        turn = np.tanh(2.0 * angle_diff)

        aligned_threshold = 0.2
        if abs(angle_diff) < aligned_threshold:
            return CommandWithImportance(DELTA_MAX, DELTA_MAX, IMPORTANCE)
        else:
            if turn > 0:
                return CommandWithImportance(DELTA_MIN, DELTA_MAX, IMPORTANCE)
            else:
                return CommandWithImportance(DELTA_MAX, DELTA_MIN, IMPORTANCE)

    def pillar_avoidance(self, obs: Observation, base_cmd: CommandWithImportance) -> CommandWithImportance:
        MAX_DELTA = 1.0
        MIN_DELTA = 0.2
        IMPORTANCE = 0.7
        GAIN = 22500

        vision = obs["vision"]
        brightness = np.mean(vision, axis=2)

        center = 360
        std = 120
        weights = np.exp(-((np.arange(721) - center) ** 2) / (2 * std**2))

        left_weighted = np.sum(brightness[0] * weights)
        right_weighted = np.sum(brightness[1] * weights)

        left_front = brightness[0, 620:]
        right_front = brightness[1, :100]
        front_brightness = np.mean(np.concatenate([left_front, right_front]))

        left_side_brightness = np.mean(brightness[0, 500:620])
        right_side_brightness = np.mean(brightness[1, 100:220])

        if (
            front_brightness < 5
            or left_side_brightness < 3
            or right_side_brightness < 3
        ) and np.linalg.norm(obs["velocity"][:2]) < 0.5:

=======
        self.timestep = timestep
        self.time = 0

        # Escape state
        self.escape_timer = 0
        self.turn_timer = 0
        self.escape_direction = 0.0  # left - right signal
        self.ESCAPE_DURATION = 1000
        self.TURN_DURATION = 80

    def get_odor_taxis(self, obs: Observation) -> CommandWithImportance:
        ODOR_GAIN = -600
        DELTA_MIN = 0.2
        DELTA_MAX = 0.8
        BASE_IMPORTANCE = 0.4
        MAX_IMPORTANCE = 0.9

        I_right = (obs["odor_intensity"][0][1] + obs["odor_intensity"][0][3]) / 2
        I_left = (obs["odor_intensity"][0][0] + obs["odor_intensity"][0][2]) / 2
        I_total = I_left + I_right
        I_norm = min(I_total / 0.0015, 1.0)
        importance = BASE_IMPORTANCE + (MAX_IMPORTANCE - BASE_IMPORTANCE) * I_norm

        asymmetry = (I_left - I_right) / ((I_left + I_right + 1e-6) / 2)
        s = asymmetry * ODOR_GAIN
        turning_bias = np.abs(np.tanh(s))

        if s > 0:
            right_descending_signal = DELTA_MAX - (DELTA_MAX - DELTA_MIN) * turning_bias
            left_descending_signal = DELTA_MAX
        else:
            left_descending_signal = DELTA_MAX - (DELTA_MAX - DELTA_MIN) * turning_bias
            right_descending_signal = DELTA_MAX

        return CommandWithImportance(left_descending_signal, right_descending_signal, importance)

    def pillar_avoidance(self, obs: Observation, odor_taxis_command: CommandWithImportance) -> CommandWithImportance:
        MAX_DELTA = 0.8
        MIN_DELTA = 0.2
        IMPORTANCE = 0.8
        GAIN = 30000

        vision = obs["vision"]
        brightness = np.mean(vision, axis=2)
        left_weighted = np.sum(brightness[0])
        right_weighted = np.sum(brightness[1])
        left_front = brightness[0, 620:]
        right_front = brightness[1, :100]
        front_overlap_brightness = np.mean(np.concatenate([left_front, right_front]))
        left_side_brightness = np.mean(brightness[0, 500:620])
        right_side_brightness = np.mean(brightness[1, 100:220])

        velocity_mag = np.linalg.norm(obs["velocity"][:2])
        contact = obs["contact_forces"]

        # Contact forces for front and middle legs
        front_forces = contact[0][:2] + contact[3][:2]
        middle_forces = contact[1][:2] + contact[4][:2]
        total_force = front_forces + middle_forces
        force_mag = np.linalg.norm(total_force)

        # -------- ESCAPE MODE --------
        if self.escape_timer > 0:
            self.escape_timer -= 1
            # Turn slightly away from the contact force vector
            turn_bias = np.clip(self.escape_direction, -1, 1)
            left = 0.1 + 0.5 * (-turn_bias)
            right = 0.1 + 0.5 * (turn_bias)
            return CommandWithImportance(-left, -right, 1.0)

        if self.turn_timer > 0:
            self.turn_timer -= 1
            return CommandWithImportance(0.1, 1.0, 1.0)

        # Trigger escape if strong force and not moving
        if force_mag > 0.3 and velocity_mag < 0.4:
            self.escape_timer = self.ESCAPE_DURATION
            self.turn_timer = self.TURN_DURATION
            # Direction to escape: +1 = left leg more contact → escape right
            #                     -1 = right leg more contact → escape left
            escape_vector = total_force
            self.escape_direction = np.sign(escape_vector[0])  # x-axis as directional hint
            return CommandWithImportance(-0.6, -0.6, 1.0)

        # Visual emergency
        if (
            front_overlap_brightness < 10
            or left_side_brightness < 3
            or right_side_brightness < 3
        ) and velocity_mag < 0.2:
>>>>>>> 3e0c52e8
            if left_side_brightness < right_side_brightness:
                left_signal = 0.1
                right_signal = 1.0
            elif right_side_brightness < left_side_brightness:
                left_signal = 1.0
                right_signal = 0.1
            else:
<<<<<<< HEAD
                if random.random() < 0.5:
                    left_signal = 1.0
                    right_signal = 0.3
                else:
                    left_signal = 0.3
                    right_signal = 1.0
=======
                left_signal, right_signal = (1.0, 0.1) if random.random() < 0.5 else (0.1, 1.0)
>>>>>>> 3e0c52e8

            return CommandWithImportance(
                IMPORTANCE * left_signal + (1 - IMPORTANCE) * base_cmd.left_descending_signal,
                IMPORTANCE * right_signal + (1 - IMPORTANCE) * base_cmd.right_descending_signal,
                IMPORTANCE
            )

<<<<<<< HEAD
        diff = left_weighted - right_weighted
        turn_signal = np.tanh(GAIN * diff)
        turn_signal += np.random.uniform(-0.05, 0.05)
=======
        # Regular vision-based turning
        diff = left_weighted - right_weighted
        turn_signal = np.tanh(GAIN * diff) + np.random.uniform(-0.05, 0.05)
>>>>>>> 3e0c52e8

        left_signal = MAX_DELTA
        right_signal = MAX_DELTA
        if turn_signal > 0:
            left_signal -= (MAX_DELTA - MIN_DELTA) * abs(turn_signal)
        else:
            right_signal -= (MAX_DELTA - MIN_DELTA) * abs(turn_signal)

        left_descending_signal = (
            IMPORTANCE * left_signal + base_cmd.importance * base_cmd.left_descending_signal
        )
        right_descending_signal = (
            IMPORTANCE * right_signal + base_cmd.importance * base_cmd.right_descending_signal
        )

        return CommandWithImportance(left_descending_signal, right_descending_signal, IMPORTANCE)

    def integrate_displacement(self, obs: Observation):
        legs = obs["end_effectors"]
        forces = obs["contact_forces"]
        stance = [np.linalg.norm(f) > 4 for f in forces]
        for i in range(6):
            if stance[i] and not self.leg_stance_history[i]:
                self.leg_stance_start_positions[i] = np.array(legs[i])
            if not stance[i] and self.leg_stance_history[i]:
                start = self.leg_stance_start_positions[i]
                if start is not None:
                    disp3 = np.array(legs[i]) - start
                    disp2 = np.clip(disp3[:2], -5, 5)
                    self.leg_displacements[i].append(disp2)
                self.leg_stance_start_positions[i] = None
            self.leg_stance_history[i] = stance[i]
        total, cnt = np.zeros(2), 0
        for dlist in self.leg_displacements:
            for d in dlist:
                total += d
                cnt += 1
        if cnt == 0:
            return
        avg = total / cnt
        if "heading" in obs:
            yaw = obs["heading"]
            c, s = np.cos(yaw), np.sin(yaw)
            avg = np.array([[c, -s], [s, c]]).dot(avg)
        self.position += -self.g * avg
        self.leg_displacements = [[] for _ in range(6)]

    def get_actions(self, obs: Observation) -> Action:
<<<<<<< HEAD
        # Update heading and position from external state
        self.heading = obs["heading"]
        self.position = np.array(obs["fly"][0][:2])

        self.time += self.timestep
        self.integrate_displacement(obs)
        self.position_trace.append(self.position.copy())

        if self.time < self.timestep * 2:
            self.initial_position = self.position.copy()

        # --- Odor source reached: stop and prepare to turn ---
        if not self.reached_target and np.mean(obs["odor_intensity"]) > self.odor_threshold:
            self.reached_target = True
            self.turning_timer = self.turning_duration
            self.arrival_heading = obs["heading"]  # Store heading at arrival

        # --- Turning in place 180 degrees ---
        if self.reached_target and not self.go_home:
            # Calculate desired heading (180 deg from arrival)
            desired_heading = (self.arrival_heading + np.pi) % (2 * np.pi)
            current_heading = obs.get("heading", 0.0)
            angle_diff = desired_heading - current_heading
            angle_diff = np.arctan2(np.sin(angle_diff), np.cos(angle_diff))
            # If not yet facing away, keep turning in place
            if abs(angle_diff) > 0.1:
                # Turn in place: left=0, right=1 (or vice versa)
                turn_action = np.array([0.0, 1.0]) if angle_diff > 0 else np.array([1.0, 0.0])
                joint_angles, adhesion = step_cpg(self.cpg_network, self.preprogrammed_steps, turn_action)
                return {
                    "joints": joint_angles,
                    "adhesion": adhesion
                }
            else:
                # Finished turning, start homing
                self.go_home = True

        # --- Homing phase ---
        if self.go_home:
            base_cmd = self.get_return_command(obs)
        elif not self.reached_target:
            base_cmd = self.get_odor_taxis(obs)
        else:
            base_cmd = CommandWithImportance(0.0, 1.0, 1.0)  # default turning while waiting
=======
        self.time += self.timestep
        odor_taxis_command = self.get_odor_taxis(obs)
        combined_command = self.pillar_avoidance(obs, odor_taxis_command)

        action = np.array([
            combined_command.left_descending_signal,
            combined_command.right_descending_signal,
        ])

        joint_angles, adhesion = step_cpg(
            cpg_network=self.cpg_network,
            preprogrammed_steps=self.preprogrammed_steps,
            action=action,
        )
>>>>>>> 3e0c52e8

        combined_cmd = self.pillar_avoidance(obs, base_cmd)
        action = np.array([combined_cmd.left_descending_signal, combined_cmd.right_descending_signal])
        joint_angles, adhesion = step_cpg(self.cpg_network, self.preprogrammed_steps, action)
        return {"joints": joint_angles, "adhesion": adhesion}

    def done_level(self, obs: Observation):
        return self.go_home and np.linalg.norm(self.position - self.initial_position) < 0.02

    def reset(self, **kwargs):
        self.cpg_network.reset()
<<<<<<< HEAD
        self.position[:] = 0
        self.leg_stance_history = [False] * 6
        self.leg_stance_start_positions = [None] * 6
        self.leg_displacements = [[] for _ in range(6)]
        self.position_trace = []
        self.reached_target = False
        self.turning_timer = 0
        self.begin_return = False
        self.go_home = False
        self.initial_position = np.zeros(2)
=======
        self.escape_timer = 0
        self.turn_timer = 0
        self.escape_direction = 0.0
>>>>>>> 3e0c52e8
<|MERGE_RESOLUTION|>--- conflicted
+++ resolved
@@ -22,91 +22,6 @@
         # Odor taxis & CPG setup
         self.cpg_network = get_cpg(timestep=timestep, seed=seed)
         self.preprogrammed_steps = PreprogrammedSteps()
-<<<<<<< HEAD
-
-        # Position tracking
-        self.position = np.zeros(2)
-        self.position_trace = []
-        self.initial_position = np.zeros(2)
-
-        # Path integration state
-        self.leg_stance_history = [False] * 6
-        self.leg_stance_start_positions = [None] * 6
-        self.leg_displacements = [[] for _ in range(6)]
-        self.g = 0.3  # empirical gain
-
-        # Homing logic
-        self.reached_target = False
-        self.turning_timer = 0
-        self.turning_duration = int(1.0 / timestep)  # turn for ~1 second
-        self.begin_return = False
-        self.odor_threshold = 200
-        self.go_home = False
-
-    def get_odor_taxis(self, obs: Observation) -> CommandWithImportance:
-        ODOR_GAIN, DELTA_MIN, DELTA_MAX, IMPORTANCE = -500, 0.2, 1.0, 0.5
-        I = obs["odor_intensity"][0]
-        I_left = (I[0] + I[2]) / 2
-        I_right = (I[1] + I[3]) / 2
-        asym = (I_left - I_right) / ((I_left + I_right + 1e-6) / 2)
-        s = asym * ODOR_GAIN
-        bias = abs(np.tanh(s))
-        if s > 0:
-            right = DELTA_MAX - (DELTA_MAX - DELTA_MIN) * bias
-            left = DELTA_MAX
-        else:
-            left = DELTA_MAX - (DELTA_MAX - DELTA_MIN) * bias
-            right = DELTA_MAX
-        return CommandWithImportance(left, right, IMPORTANCE)
-
-    def get_return_command(self, obs: Observation) -> CommandWithImportance:
-        DELTA_MIN, DELTA_MAX, IMPORTANCE = 0.2, 1.0, 1.0
-        vector = self.initial_position - self.position
-        angle_to_target = np.arctan2(vector[1], vector[0])
-        fly_heading = obs.get("heading", 0.0)
-        angle_diff = angle_to_target - fly_heading
-        angle_diff = np.arctan2(np.sin(angle_diff), np.cos(angle_diff))
-        turn = np.tanh(2.0 * angle_diff)
-
-        aligned_threshold = 0.2
-        if abs(angle_diff) < aligned_threshold:
-            return CommandWithImportance(DELTA_MAX, DELTA_MAX, IMPORTANCE)
-        else:
-            if turn > 0:
-                return CommandWithImportance(DELTA_MIN, DELTA_MAX, IMPORTANCE)
-            else:
-                return CommandWithImportance(DELTA_MAX, DELTA_MIN, IMPORTANCE)
-
-    def pillar_avoidance(self, obs: Observation, base_cmd: CommandWithImportance) -> CommandWithImportance:
-        MAX_DELTA = 1.0
-        MIN_DELTA = 0.2
-        IMPORTANCE = 0.7
-        GAIN = 22500
-
-        vision = obs["vision"]
-        brightness = np.mean(vision, axis=2)
-
-        center = 360
-        std = 120
-        weights = np.exp(-((np.arange(721) - center) ** 2) / (2 * std**2))
-
-        left_weighted = np.sum(brightness[0] * weights)
-        right_weighted = np.sum(brightness[1] * weights)
-
-        left_front = brightness[0, 620:]
-        right_front = brightness[1, :100]
-        front_brightness = np.mean(np.concatenate([left_front, right_front]))
-
-        left_side_brightness = np.mean(brightness[0, 500:620])
-        right_side_brightness = np.mean(brightness[1, 100:220])
-
-        if (
-            front_brightness < 5
-            or left_side_brightness < 3
-            or right_side_brightness < 3
-        ) and np.linalg.norm(obs["velocity"][:2]) < 0.5:
-
-=======
         self.timestep = timestep
         self.time = 0
 
@@ -197,7 +112,6 @@
             or left_side_brightness < 3
             or right_side_brightness < 3
         ) and velocity_mag < 0.2:
->>>>>>> 3e0c52e8
             if left_side_brightness < right_side_brightness:
                 left_signal = 0.1
                 right_signal = 1.0
@@ -205,16 +119,7 @@
                 left_signal = 1.0
                 right_signal = 0.1
             else:
-<<<<<<< HEAD
-                if random.random() < 0.5:
-                    left_signal = 1.0
-                    right_signal = 0.3
-                else:
-                    left_signal = 0.3
-                    right_signal = 1.0
-=======
                 left_signal, right_signal = (1.0, 0.1) if random.random() < 0.5 else (0.1, 1.0)
->>>>>>> 3e0c52e8
 
             return CommandWithImportance(
                 IMPORTANCE * left_signal + (1 - IMPORTANCE) * base_cmd.left_descending_signal,
@@ -222,15 +127,9 @@
                 IMPORTANCE
             )
 
-<<<<<<< HEAD
-        diff = left_weighted - right_weighted
-        turn_signal = np.tanh(GAIN * diff)
-        turn_signal += np.random.uniform(-0.05, 0.05)
-=======
         # Regular vision-based turning
         diff = left_weighted - right_weighted
         turn_signal = np.tanh(GAIN * diff) + np.random.uniform(-0.05, 0.05)
->>>>>>> 3e0c52e8
 
         left_signal = MAX_DELTA
         right_signal = MAX_DELTA
@@ -247,7 +146,8 @@
         )
 
         return CommandWithImportance(left_descending_signal, right_descending_signal, IMPORTANCE)
-
+    def ball_avoidance(self, obs: Observation) -> CommandWithImportance:
+        return CommandWithImportance(0, 0, 0)
     def integrate_displacement(self, obs: Observation):
         legs = obs["end_effectors"]
         forces = obs["contact_forces"]
@@ -279,7 +179,6 @@
         self.leg_displacements = [[] for _ in range(6)]
 
     def get_actions(self, obs: Observation) -> Action:
-<<<<<<< HEAD
         # Update heading and position from external state
         self.heading = obs["heading"]
         self.position = np.array(obs["fly"][0][:2])
@@ -287,6 +186,14 @@
         self.time += self.timestep
         self.integrate_displacement(obs)
         self.position_trace.append(self.position.copy())
+
+        odor_taxis_command = self.get_odor_taxis(obs)
+        combined_command = self.pillar_avoidance(obs, odor_taxis_command)
+
+        action = np.array([
+            combined_command.left_descending_signal,
+            combined_command.right_descending_signal,
+        ])
 
         if self.time < self.timestep * 2:
             self.initial_position = self.position.copy()
@@ -324,22 +231,6 @@
             base_cmd = self.get_odor_taxis(obs)
         else:
             base_cmd = CommandWithImportance(0.0, 1.0, 1.0)  # default turning while waiting
-=======
-        self.time += self.timestep
-        odor_taxis_command = self.get_odor_taxis(obs)
-        combined_command = self.pillar_avoidance(obs, odor_taxis_command)
-
-        action = np.array([
-            combined_command.left_descending_signal,
-            combined_command.right_descending_signal,
-        ])
-
-        joint_angles, adhesion = step_cpg(
-            cpg_network=self.cpg_network,
-            preprogrammed_steps=self.preprogrammed_steps,
-            action=action,
-        )
->>>>>>> 3e0c52e8
 
         combined_cmd = self.pillar_avoidance(obs, base_cmd)
         action = np.array([combined_cmd.left_descending_signal, combined_cmd.right_descending_signal])
@@ -351,7 +242,6 @@
 
     def reset(self, **kwargs):
         self.cpg_network.reset()
-<<<<<<< HEAD
         self.position[:] = 0
         self.leg_stance_history = [False] * 6
         self.leg_stance_start_positions = [None] * 6
@@ -362,8 +252,6 @@
         self.begin_return = False
         self.go_home = False
         self.initial_position = np.zeros(2)
-=======
         self.escape_timer = 0
         self.turn_timer = 0
-        self.escape_direction = 0.0
->>>>>>> 3e0c52e8
+        self.escape_direction = 0.0