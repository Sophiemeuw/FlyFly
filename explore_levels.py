import argparse
import cv2
import tqdm
from cobar_miniproject.arenas import level_arenas
from cobar_miniproject.keyboard_controller import KeyBoardController
from cobar_miniproject.cobar_fly import CobarFly
from cobar_miniproject.vision import (
    get_fly_vision,
    get_fly_vision_raw,
    render_image_with_vision,
)
from flygym import YawOnlyCamera, SingleFlySimulation
from flygym.arena import FlatTerrain

# OPTIONS
#
# render the camera
# render the fly vision
# render the raw fly vision
#

if __name__ == "__main__":
    parser = argparse.ArgumentParser(description="Run the fly simulation.")
    parser.add_argument(
        "level", type=int, default=-1, help="Level to load (default: -1)"
    )
    parser.add_argument(
        "--seed", type=int, default=0, help="Seed for the simulation (default: 0)"
    )
    args = parser.parse_args()

    level = args.level
    seed = args.seed
    timestep = 1e-4

    # you can pass in parameters to enable different senses here
    # head stabilisation
    # camera could be optional - just play in fly mode
    fly = CobarFly(debug=True, enable_vision=True)

<<<<<<< HEAD
    if level <= -1:
        level_arena = FlatTerrain()
    elif level <= 1:
        level_arena = levels[level](fly=fly)
=======
    if level in level_arenas:
        arena = level_arenas[level](fly=fly, seed=seed, timestep=timestep)
>>>>>>> f7192eb4
    else:
        arena = FlatTerrain()

    cam = YawOnlyCamera(
        attachment_point=fly.model.worldbody,
        camera_name="camera_back_track_game",
        targeted_fly_names=[fly.name],
        play_speed=0.2,
    )

    sim = SingleFlySimulation(
        fly=fly,
        cameras=[cam],
        timestep=timestep,
        arena=arena,
    )

    controller = KeyBoardController(timestep=timestep, seed=seed)

    # run cpg simulation
    obs, info = sim.reset()
    obs_hist = []
    info_hist = []

    # create window
    cv2.namedWindow("Simulation", cv2.WINDOW_NORMAL)

    with tqdm.tqdm(desc="running simulation") as progress_bar:
        while True:
            # Get observations
            obs, reward, terminated, truncated, info = sim.step(
                controller.get_actions(obs)
            )
            if controller.done_level(obs):
                # finish the path integration level
                break

            obs_hist.append(obs)
            info_hist.append(info)

            rendered_img = sim.render()[0]
            if rendered_img is not None:
                rendered_img = render_image_with_vision(
                    rendered_img, get_fly_vision(fly)
                )
                rendered_img = cv2.cvtColor(rendered_img, cv2.COLOR_BGR2RGB)
                cv2.imshow("Simulation", rendered_img)
                cv2.waitKey(1)

            if controller.quit:
                print("Simulation terminated by user.")
                break
            if level_arena.quit:
                print("Target reached. Simulation terminated.")
                break

            progress_bar.update()

    print("Simulation finished")

    # Save video
    cam.save_video("./outputs/hybrid_controller.mp4", 0)<|MERGE_RESOLUTION|>--- conflicted
+++ resolved
@@ -38,15 +38,10 @@
     # camera could be optional - just play in fly mode
     fly = CobarFly(debug=True, enable_vision=True)
 
-<<<<<<< HEAD
     if level <= -1:
         level_arena = FlatTerrain()
     elif level <= 1:
         level_arena = levels[level](fly=fly)
-=======
-    if level in level_arenas:
-        arena = level_arenas[level](fly=fly, seed=seed, timestep=timestep)
->>>>>>> f7192eb4
     else:
         arena = FlatTerrain()
 
